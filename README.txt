--- conflicted
+++ resolved
@@ -17,11 +17,7 @@
 * To hide the differences between versions of 0MQ, particularly 2.0, 2.1, and 3.0.
 * To provide a space for development of more sophisticated API semantics.
 
-<<<<<<< HEAD
-zapi grew out of concepts developed in [ØMQ - The Guide](http://zguide.zeromq.org) and [zapi](http://zfl.zeromq.org).
-=======
 libzapi grew out of concepts developed in [ØMQ - The Guide](http://zguide.zeromq.org) and [ZFL](http://zfl.zeromq.org).
->>>>>>> f56a718c
 
 [diagram]
                               +---------------+
