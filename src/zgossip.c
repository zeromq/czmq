/*  =========================================================================
    zgossip - decentralized configuration management

    Copyright (c) the Contributors as noted in the AUTHORS file.
    This file is part of CZMQ, the high-level C binding for 0MQ:
    http://czmq.zeromq.org.

    This Source Code Form is subject to the terms of the Mozilla Public
    License, v. 2.0. If a copy of the MPL was not distributed with this
    file, You can obtain one at http://mozilla.org/MPL/2.0/.
    =========================================================================
*/

/*
@header
    Implements a gossip protocol for decentralized configuration management.
    Your applications nodes form a loosely connected network (which can have
    cycles), and publish name/value tuples. Each node re-distributes the new
    tuples it receives, so that the entire network eventually achieves a
    consistent state. The current design does not expire tuples.

    Provides these commands (sent as multipart strings to the actor):

    * BIND endpoint -- binds the gossip service to specified endpoint
    * PORT -- returns the last TCP port, if any, used for binding
    * LOAD configfile -- load configuration from specified file
    * SET configpath value -- set configuration path = value
    * SAVE configfile -- save configuration to specified file
    * CONNECT endpoint -- connect the gossip service to the specified peer
    * PUBLISH key value -- publish a key/value pair to the gossip cluster
    * STATUS -- return number of key/value pairs held by gossip service
    * ZAP DOMAIN domain -- set the ZAP DOMAIN domain = value

    Returns these messages:

    * PORT number -- reply to PORT command
    * STATUS number -- reply to STATUS command
    * DELIVER key value -- new tuple delivered from network
@discuss
    The gossip protocol distributes information around a loosely-connected
    network of gossip services. The information consists of name/value pairs
    published by applications at any point in the network. The goal of the
    gossip protocol is to create eventual consistency between all the using
    applications.

    The name/value pairs (tuples) can be used for configuration data, for
    status updates, for presence, or for discovery. When used for discovery,
    the gossip protocol works as an alternative to e.g. UDP beaconing.

    The gossip network consists of a set of loosely-coupled nodes that
    exchange tuples. Nodes can be connected across arbitrary transports,
    so the gossip network can have nodes that communicate over inproc,
    over IPC, and/or over TCP, at the same time.

    Each node runs the same stack, which is a server-client hybrid using
    a modified Harmony pattern (from Chapter 8 of the Guide):
    http://zguide.zeromq.org/page:all#True-Peer-Connectivity-Harmony-Pattern

    Each node provides a ROUTER socket that accepts client connections on an
    key defined by the application via a BIND command. The state machine
    for these connections is in zgossip.xml, and the generated code is in
    zgossip_engine.inc.

    Each node additionally creates outbound connections via DEALER sockets
    to a set of servers ("remotes"), and under control of the calling app,
    which sends CONNECT commands for each configured remote.

    The messages between client and server are defined in zgossip_msg.xml.
    We built this stack using the zeromq/zproto toolkit.

    To join the gossip network, a node connects to one or more peers. Each
    peer acts as a forwarder. This loosely-coupled network can scale to
    thousands of nodes. However the gossip protocol is NOT designed to be
    efficient, and should not be used for application data, as the same
    tuples may be sent many times across the network.

    The basic logic of the gossip service is to accept PUBLISH messages
    from its owning application, and to forward these to every remote, and
    every client it talks to. When a node gets a duplicate tuple, it throws
    it away. When a node gets a new tuple, it stores it, and forwards it as
    just described.

    At present there is no way to expire tuples from the network.

    The assumptions in this design are:

    * The data set is slow-changing. Thus, the cost of the gossip protocol
      is irrelevant with respect to other traffic.
@end
*/

#include "czmq_classes.h"

// TODO- project.xml?
#ifdef CZMQ_BUILD_DRAFT_API
#define CZMQ_ZGOSSIP_ZAP_DOMAIN "global"
#endif


//  ---------------------------------------------------------------------
//  Forward declarations for the two main classes we use here

typedef struct _server_t server_t;
typedef struct _client_t client_t;
typedef struct _tuple_t tuple_t;

//  ---------------------------------------------------------------------
//  This structure defines the context for each running server. Store
//  whatever properties and structures you need for the server.

struct _server_t {
    //  These properties must always be present in the server_t
    //  and are set by the generated engine; do not modify them!
    zsock_t *pipe;              //  Actor pipe back to caller
    zconfig_t *config;          //  Current loaded configuration

    //  Add any properties you need here
    zlistx_t *remotes;          //  Parents, as zsock_t instances
    zhashx_t *tuples;           //  Tuples, indexed by key

    tuple_t *cur_tuple;         //  Holds current tuple to publish
    zgossip_msg_t *message;     //  Message to broadcast

    char *public_key;
    char *secret_key;
#ifdef CZMQ_BUILD_DRAFT_API
    char *zap_domain;
    uint32_t heartbeat_ivl;
    uint32_t heartbeat_timeout;
    uint32_t heartbeat_ttl;
#endif
};

//  ---------------------------------------------------------------------
//  This structure defines the state for each client connection. It will
//  be passed to each action in the 'self' argument.

struct _client_t {
    //  These properties must always be present in the client_t
    //  and are set by the generated engine; do not modify them!
    server_t *server;           //  Reference to parent server
    zgossip_msg_t *message;     //  Message in and out
};


//  ---------------------------------------------------------------------
//  This structure defines one tuple that we track

struct _tuple_t {
    zhashx_t *container;         //  Hash table that holds this item
    char *key;                  //  Tuple key
    char *value;                //  Tuple value
#ifdef CZMQ_BUILD_DRAFT_API
    // DRAFT-API: ttl
    uint32_t ttl;
    uint64_t expires_at;
#endif
};

//  Callback when we remove a tuple from its container

static void
tuple_free (void *argument)
{
    tuple_t *self = (tuple_t *) argument;
    freen (self->key);
    freen (self->value);
    freen (self);
}

//  Handle traffic from remotes
static int
remote_handler (zloop_t *loop, zsock_t *remote, void *argument);

//  ---------------------------------------------------------------------
//  Include the generated server engine

#include "zgossip_engine.inc"

//  Allocate properties and structures for a new server instance.
//  Return 0 if OK, or -1 if there was an error.

static int
server_initialize (server_t *self)
{
    //  Default timeout for clients is one second; the caller can
    //  override this with a SET message.
    engine_configure (self, "server/timeout", "1000");
    self->message = zgossip_msg_new ();

    self->remotes = zlistx_new ();
    assert (self->remotes);
    zlistx_set_destructor (self->remotes, (czmq_destructor *) zsock_destroy);

    self->tuples = zhashx_new ();
    assert (self->tuples);

#ifdef CZMQ_BUILD_DRAFT_API
    self->zap_domain = strdup(CZMQ_ZGOSSIP_ZAP_DOMAIN);
#endif
    return 0;
}

//  Free properties and structures for a server instance

static void
server_terminate (server_t *self)
{
    zgossip_msg_destroy (&self->message);
    zlistx_destroy (&self->remotes);
    zhashx_destroy (&self->tuples);
    zstr_free (&self->public_key);
    zstr_free (&self->secret_key);
#ifdef CZMQ_BUILD_DRAFT_API
    zstr_free (&self->zap_domain);
#endif
}

//  Connect to a remote server
static void
#ifdef CZMQ_BUILD_DRAFT_API
server_connect (server_t *self, const char *endpoint, const char *public_key)
#else
server_connect (server_t *self, const char *endpoint)
#endif
{
    zsock_t *remote = zsock_new (ZMQ_DEALER);
    assert (remote);          //  No recovery if exhausted

//    if (self->heartbeat_ivl)
//        zsock_set_heartbeat_ivl(remote, self->heartbeat_ivl);
//
//    if (self->heartbbeat_timeout)
//        zsock_set_heartbeat_timeout(remote, self->heartbbeat_timeout);
//
//    if (self->heartbeat_ttl)
//        zsock_set_heartbeat_ttl(remote, self->heartbeat_ttl);

<<<<<<< HEAD
    zsock_set_heartbeat_ivl(remote, 30000);
    zsock_set_heartbeat_timeout(remote, 5000);
=======
//    zsock_set_heartbeat_ivl(remote, 30000);
//    zsock_set_heartbeat_timeout(remote, 1000);
>>>>>>> d01cbcf2
//    zsock_set_heartbeat_ttl(remote, 55000);

#ifdef CZMQ_BUILD_DRAFT_API
    if (public_key){
        zcert_t *cert = zcert_new_from_txt (self->public_key, self->secret_key);
        zcert_apply(cert, remote);
        zsock_set_curve_serverkey (remote, public_key);
#ifndef ZMQ_CURVE
        // legacy ZMQ support
        // inline incase the underlying assert is removed
        bool ZMQ_CURVE = false;
#endif
        assert (zsock_mechanism (remote) == ZMQ_CURVE);
        zcert_destroy(&cert);
    }
#endif
    //  Never block on sending; we use an infinite HWM and buffer as many
    //  messages as needed in outgoing pipes. Note that the maximum number
    //  is the overall tuple set size.
    zsock_set_unbounded (remote);

    if (zsock_connect (remote, "%s", endpoint)) {
        zsys_warning ("bad zgossip endpoint '%s'", endpoint);
        zsock_destroy (&remote);
        return;
    }
    //  Send HELLO and then PUBLISH for each tuple we have
    zgossip_msg_t *gossip = zgossip_msg_new ();
    zgossip_msg_set_id (gossip, ZGOSSIP_MSG_HELLO);
    zgossip_msg_send (gossip, remote);

    tuple_t *tuple = (tuple_t *) zhashx_first (self->tuples);
    while (tuple) {
        zgossip_msg_set_id (gossip, ZGOSSIP_MSG_PUBLISH);
        zgossip_msg_set_key (gossip, tuple->key);
        zgossip_msg_set_value (gossip, tuple->value);
        zgossip_msg_set_ttl (gossip, tuple->ttl);
        zgossip_msg_send (gossip, remote);
        tuple = (tuple_t *) zhashx_next (self->tuples);
    }
    //  Now monitor this remote for incoming messages
    zgossip_msg_destroy (&gossip);
    engine_handle_socket (self, remote, remote_handler);
    zlistx_add_end (self->remotes, remote);
}


//  Process an incoming tuple on this server.

static void
server_accept (server_t *self, const char *key, const char *value, uint32_t ttl)
{
    tuple_t *tuple = (tuple_t *) zhashx_lookup (self->tuples, key);
    if (tuple && streq (tuple->value, value))
        return;                 //  Duplicate tuple, do nothing

    //  Create new tuple
    tuple = (tuple_t *) zmalloc (sizeof (tuple_t));
    assert (tuple);
    tuple->container = self->tuples;
    tuple->key = strdup (key);
    tuple->value = strdup (value);

    if (ttl)
        tuple->expires_at = zclock_mono() + ttl;

    //  Store new tuple
    zhashx_update (tuple->container, key, tuple);
    zhashx_freefn (tuple->container, key, tuple_free);

    //  Deliver to calling application
    zstr_sendx (self->pipe, "DELIVER", key, value, NULL);

    //  Hold in server context so we can broadcast to all clients
    self->cur_tuple = tuple;
    engine_broadcast_event (self, NULL, forward_event);

    zsys_info("EXPIRES AT: %d", tuple->expires_at);

    //  Copy new tuple announcement to all remotes
    zgossip_msg_t *gossip = zgossip_msg_new ();
    zgossip_msg_set_id (gossip, ZGOSSIP_MSG_PUBLISH);
    zsock_t *remote = (zsock_t *) zlistx_first (self->remotes);
    while (remote) {
        zgossip_msg_set_key (gossip, tuple->key);
        zgossip_msg_set_value (gossip, tuple->value);
        zgossip_msg_set_ttl (gossip, tuple->ttl);
        zgossip_msg_send (gossip, remote);
        remote = (zsock_t *) zlistx_next (self->remotes);
    }
    zgossip_msg_destroy (&gossip);
}

//  Process server API method, return reply message if any

static zmsg_t *
server_method (server_t *self, const char *method, zmsg_t *msg)
{
    //  Connect to a remote
    zmsg_t *reply = NULL;
    if (streq (method, "CONNECT")) {
        char *endpoint = zmsg_popstr (msg);
        assert (endpoint);
#ifdef CZMQ_BUILD_DRAFT_API
        // leaving this in here for now because if/def changes the server_connect
        // function args. it doesn't look like server_connect is used anywhere else
        // but want to leave this in until we're sure this is stable..
        char *public_key = zmsg_popstr (msg);
        server_connect (self, endpoint, public_key);
        zstr_free (&public_key);
#else
        server_connect (self, endpoint);
#endif
        zstr_free (&endpoint);
    }
    else
    if (streq (method, "PUBLISH")) {
        char *key = zmsg_popstr (msg);
        char *value = zmsg_popstr (msg);
        char *ttl_s = zmsg_popstr (msg);
        uint32_t ttl = 30000;

        if (ttl_s)
            ttl = atoi(ttl_s);

        zsys_info ("%d", ttl);

        server_accept (self, key, value, ttl);
        zstr_free (&key);
        zstr_free (&value);
    }
    else
    if (streq (method, "STATUS")) {
        //  Return number of tuples we have stored
        reply = zmsg_new ();
        assert (reply);
        zmsg_addstr (reply, "STATUS");
        zmsg_addstrf (reply, "%d", (int) zhashx_size (self->tuples));
    }
#ifdef CZMQ_BUILD_DRAFT_API
    // DRAFT-API: Security
    else
    if (streq (method, "SET PUBLICKEY")) {
        char *key = zmsg_popstr (msg);
        self->public_key = strdup (key);
        assert (self->public_key);
        zstr_free (&key);
    }
    else
    if (streq (method, "SET SECRETKEY")) {
        char *key = zmsg_popstr (msg);
        self->secret_key = strdup(key);
        assert (self->secret_key);
        zstr_free (&key);
    }
    else
    if (streq (method, "ZAP DOMAIN")) {
        char *value = zmsg_popstr (msg);
        zstr_free(&self->zap_domain);
        self->zap_domain = strdup(value);
        assert (self->zap_domain);
        zstr_free (&value);
    }

    // DRAFT-API: TTL
    else
    if (streq (method, "SET HEARTBEAT ILV")){
      self->heartbeat_ivl = atoi(zmsg_popstr (msg));
      assert (self->heartbeat_ivl);
    }
    else
    if (streq (method, "SET HEARTBEAT TIMEOUT")){
      self->heartbeat_timeout = atoi(zmsg_popstr (msg));
      assert (self->heartbeat_timeout);
    }
    else
    if (streq (method, "SET HEARTBEAT TTL")){
      self->heartbeat_ivl = atoi(zmsg_popstr (msg));
      assert (self->heartbeat_ttl);
    }
#endif
    else
        zsys_error ("unknown zgossip method '%s'", method);

    return reply;
}

//  Apply new configuration.

static void
server_configuration (server_t *self, zconfig_t *config)
{
    ZPROTO_UNUSED(self);
    ZPROTO_UNUSED(config);
    //  Apply new configuration
}

//  Allocate properties and structures for a new client connection and
//  optionally engine_set_next_event (). Return 0 if OK, or -1 on error.

static int
client_initialize (client_t *self)
{
    //  Construct properties here
    return 0;
}

//  Free properties and structures for a client connection

static void
client_terminate (client_t *self)
{
    //  Destroy properties here
}


//  --------------------------------------------------------------------------
//  get_first_tuple
//

static void
get_first_tuple (client_t *self)
{
    tuple_t *tuple = (tuple_t *) zhashx_first (self->server->tuples);
    if (tuple) {
        zgossip_msg_set_key (self->message, tuple->key);
        zgossip_msg_set_value (self->message, tuple->value);
        if (tuple->ttl)
            zgossip_msg_set_ttl (self->message, tuple->ttl);
        engine_set_next_event (self, ok_event);
    }
    else
        engine_set_next_event (self, finished_event);
}


//  --------------------------------------------------------------------------
//  get_next_tuple
//

static void
get_next_tuple (client_t *self)
{
    tuple_t *tuple = (tuple_t *) zhashx_next (self->server->tuples);
    if (tuple) {
        zgossip_msg_set_key (self->message, tuple->key);
        zgossip_msg_set_value (self->message, tuple->value);
        zgossip_msg_set_ttl (self->message, tuple->ttl);
        engine_set_next_event (self, ok_event);
    }
    else
        engine_set_next_event (self, finished_event);
}


//  --------------------------------------------------------------------------
//  store_tuple_if_new
//

static void
store_tuple_if_new (client_t *self)
{
    server_accept (self->server,
                   zgossip_msg_key (self->message),
                   zgossip_msg_value (self->message),
                   zgossip_msg_ttl (self->message));
}


//  --------------------------------------------------------------------------
//  get_tuple_to_forward
//

static void
get_tuple_to_forward (client_t *self)
{
    //  Hold this in server->cur_tuple so it's available to all
    //  clients; the whole broadcast operation happens in one thread
    //  so there's no risk of confusion here.
    tuple_t *tuple = self->server->cur_tuple;
    zgossip_msg_set_key (self->message, tuple->key);
    zgossip_msg_set_value (self->message, tuple->value);
    zgossip_msg_set_ttl (self->message, tuple->ttl);
}


//  --------------------------------------------------------------------------
//  Handle messages coming from remotes

static int
remote_handler (zloop_t *loop, zsock_t *remote, void *argument)
{
    server_t *self = (server_t *) argument;
    if (zgossip_msg_recv (self->message, remote))
        return -1;          //  Interrupted

    if (zgossip_msg_id (self->message) == ZGOSSIP_MSG_PUBLISH)
        server_accept (self,
                       zgossip_msg_key (self->message),
                       zgossip_msg_value (self->message),
                       zgossip_msg_ttl (self->message));
    else
    if (zgossip_msg_id (self->message) == ZGOSSIP_MSG_INVALID) {
        //  Connection was reset, so send HELLO again
        zgossip_msg_set_id (self->message, ZGOSSIP_MSG_HELLO);
        zgossip_msg_send (self->message, remote);
    }
    else
    if (zgossip_msg_id (self->message) == ZGOSSIP_MSG_PONG)
        assert (true);   //  Do nothing with PONGs

    return 0;
}


//  --------------------------------------------------------------------------
//  Selftest

void
zgossip_test (bool verbose)
{
    printf (" * zgossip: ");
    if (verbose)
        printf ("\n");

    //  @selftest
    //  Test basic client-to-server operation of the protocol
    zactor_t *server = zactor_new (zgossip, "server");
    assert (server);
    if (verbose)
        zstr_send (server, "VERBOSE");
    zstr_sendx (server, "BIND", "inproc://zgossip", NULL);

    zsock_t *client = zsock_new (ZMQ_DEALER);
    assert (client);
    zsock_set_rcvtimeo (client, 2000);
    int rc = zsock_connect (client, "inproc://zgossip");
    assert (rc == 0);

    //  Send HELLO, which gets no message
    zgossip_msg_t *message = zgossip_msg_new ();
    zgossip_msg_set_id (message, ZGOSSIP_MSG_HELLO);
    zgossip_msg_send (message, client);

    //  Send PING, expect PONG back
    zgossip_msg_set_id (message, ZGOSSIP_MSG_PING);
    zgossip_msg_send (message, client);
    zgossip_msg_recv (message, client);
    assert (zgossip_msg_id (message) == ZGOSSIP_MSG_PONG);
    zgossip_msg_destroy (&message);

    zactor_destroy (&server);
    zsock_destroy (&client);

    //  Test peer-to-peer operations
    zactor_t *base = zactor_new (zgossip, "base");
    assert (base);
    if (verbose)
        zstr_send (base, "VERBOSE");
    //  Set a 100msec timeout on clients so we can test expiry
    zstr_sendx (base, "SET", "server/timeout", "100", NULL);
    zstr_sendx (base, "BIND", "inproc://base", NULL);

    zsys_info("ONE");
    zactor_t *alpha = zactor_new (zgossip, "alpha");
    assert (alpha);
    zstr_sendx (alpha, "CONNECT", "inproc://base", NULL);
    zstr_sendx (alpha, "PUBLISH", "inproc://alpha-1", "service1", "30000", NULL);
    zstr_sendx (alpha, "PUBLISH", "inproc://alpha-2", "service2", "30000", NULL);


    zactor_t *beta = zactor_new (zgossip, "beta");
    assert (beta);
    zstr_sendx (beta, "CONNECT", "inproc://base", NULL);
    zsys_info("TWO");

    zstr_sendx (beta, "PUBLISH", "inproc://beta-1", "service1", NULL);
    zstr_sendx (beta, "PUBLISH", "inproc://beta-2", "service2", NULL);

    //  got nothing
    zclock_sleep (200);

    zstr_send (alpha, "STATUS");
    char *command, *status, *key, *value, *ttl;

    zstr_recvx (alpha, &command, &key, &value, &ttl, NULL);
    assert (streq (command, "DELIVER"));
    assert (streq (key, "inproc://alpha-1"));
    assert (streq (value, "service1"));
    assert (streq (ttl, "3000"));
    zstr_free (&command);
    zstr_free (&key);
    zstr_free (&value);

    zstr_recvx (alpha, &command, &key, &value, NULL);
    assert (streq (command, "DELIVER"));
    assert (streq (key, "inproc://alpha-2"));
    assert (streq (value, "service2"));
    zstr_free (&command);
    zstr_free (&key);
    zstr_free (&value);

    zstr_recvx (alpha, &command, &key, &value, NULL);
    assert (streq (command, "DELIVER"));
    assert (streq (key, "inproc://beta-1"));
    assert (streq (value, "service1"));
    zstr_free (&command);
    zstr_free (&key);
    zstr_free (&value);

    zstr_recvx (alpha, &command, &key, &value, NULL);
    assert (streq (command, "DELIVER"));
    assert (streq (key, "inproc://beta-2"));
    assert (streq (value, "service2"));
    zstr_free (&command);
    zstr_free (&key);
    zstr_free (&value);

    zstr_recvx (alpha, &command, &status, NULL);
    assert (streq (command, "STATUS"));
    assert (atoi (status) == 4);
    zstr_free (&command);
    zstr_free (&status);

    zactor_destroy (&base);
    zactor_destroy (&alpha);
    zactor_destroy (&beta);

#ifdef CZMQ_BUILD_DRAFT_API
    // curve
    if (zsys_has_curve()) {
        if (verbose)
            printf("testing CURVE support");
        zclock_sleep (2000);
        zactor_t *auth = zactor_new(zauth, NULL);
        assert (auth);
        if (verbose) {
            zstr_sendx (auth, "VERBOSE", NULL);
            zsock_wait (auth);
        }
        zstr_sendx(auth,"ALLOW","127.0.0.1",NULL);
        zsock_wait(auth);
        zstr_sendx (auth, "CURVE", CURVE_ALLOW_ANY, NULL);
        zsock_wait (auth);

        server = zactor_new (zgossip, "server");
        if (verbose)
            zstr_send (server, "VERBOSE");
        assert (server);

        zcert_t *client1_cert = zcert_new ();
        zcert_t *server_cert = zcert_new ();

        zstr_sendx (server, "SET PUBLICKEY", zcert_public_txt (server_cert), NULL);
        zstr_sendx (server, "SET SECRETKEY", zcert_secret_txt (server_cert), NULL);
        zstr_sendx (server, "ZAP DOMAIN", "TEST", NULL);

        zstr_sendx (server, "BIND", "tcp://127.0.0.1:*", NULL);
        zstr_sendx (server, "PORT", NULL);
        zstr_recvx (server, &command, &value, NULL);
        assert (streq (command, "PORT"));
        int port = atoi (value);
        zstr_free (&command);
        zstr_free (&value);
        char endpoint [32];
        sprintf (endpoint, "tcp://127.0.0.1:%d", port);

        zactor_t *client1 = zactor_new (zgossip, "client");
        if (verbose)
            zstr_send (client1, "VERBOSE");
        assert (client1);

        zstr_sendx (client1, "SET PUBLICKEY", zcert_public_txt (client1_cert), NULL);
        zstr_sendx (client1, "SET SECRETKEY", zcert_secret_txt (client1_cert), NULL);
        zstr_sendx (client1, "ZAP DOMAIN", "TEST", NULL);

        const char *public_txt = zcert_public_txt (server_cert);
        zstr_sendx (client1, "CONNECT", endpoint, public_txt, NULL);
        zstr_sendx (client1, "PUBLISH", "tcp://127.0.0.1:9001", "service1", NULL);

        zclock_sleep (500);

        zstr_send (server, "STATUS");
        zclock_sleep (500);

        zstr_recvx (server, &command, &key, &value, NULL);
        assert (streq (command, "DELIVER"));
        assert (streq (value, "service1"));

        zstr_free (&command);
        zstr_free (&key);
        zstr_free (&value);

        zstr_sendx (client1, "$TERM", NULL);
        zstr_sendx (server, "$TERM", NULL);

        zclock_sleep(500);

        zcert_destroy (&client1_cert);
        zcert_destroy (&server_cert);

        zactor_destroy (&client1);
        zactor_destroy (&server);
        zactor_destroy (&auth);
    }
#endif

#if defined (__WINDOWS__)
    zsys_shutdown();
#endif

    //  @end
    printf ("OK\n");
}<|MERGE_RESOLUTION|>--- conflicted
+++ resolved
@@ -236,13 +236,8 @@
 //    if (self->heartbeat_ttl)
 //        zsock_set_heartbeat_ttl(remote, self->heartbeat_ttl);
 
-<<<<<<< HEAD
-    zsock_set_heartbeat_ivl(remote, 30000);
-    zsock_set_heartbeat_timeout(remote, 5000);
-=======
 //    zsock_set_heartbeat_ivl(remote, 30000);
 //    zsock_set_heartbeat_timeout(remote, 1000);
->>>>>>> d01cbcf2
 //    zsock_set_heartbeat_ttl(remote, 55000);
 
 #ifdef CZMQ_BUILD_DRAFT_API
