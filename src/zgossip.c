/*  =========================================================================
    zgossip - decentralized configuration management

    Copyright (c) the Contributors as noted in the AUTHORS file.
    This file is part of CZMQ, the high-level C binding for 0MQ:
    http://czmq.zeromq.org.

    This Source Code Form is subject to the terms of the Mozilla Public
    License, v. 2.0. If a copy of the MPL was not distributed with this
    file, You can obtain one at http://mozilla.org/MPL/2.0/.
    =========================================================================
*/

/*
@header
    Implements a gossip protocol for decentralized configuration management.
    Your applications nodes form a loosely connected network (which can have
    cycles), and publish name/value tuples. Each node re-distributes the new
    tuples it receives, so that the entire network eventually achieves a
    consistent state. The current design does not expire tuples.

    Provides these commands (sent as multipart strings to the actor):

    * BIND endpoint -- binds the gossip service to specified endpoint
    * PORT -- returns the last TCP port, if any, used for binding
    * LOAD configfile -- load configuration from specified file
    * SET configpath value -- set configuration path = value
    * SAVE configfile -- save configuration to specified file
    * CONNECT endpoint -- connect the gossip service to the specified peer
    * PUBLISH key value -- publish a key/value pair to the gossip cluster
    * STATUS -- return number of key/value pairs held by gossip service
    * ZAP DOMAIN domain -- set the ZAP DOMAIN domain = value

    Returns these messages:

    * PORT number -- reply to PORT command
    * STATUS number -- reply to STATUS command
    * DELIVER key value -- new tuple delivered from network
@discuss
    The gossip protocol distributes information around a loosely-connected
    network of gossip services. The information consists of name/value pairs
    published by applications at any point in the network. The goal of the
    gossip protocol is to create eventual consistency between all the using
    applications.

    The name/value pairs (tuples) can be used for configuration data, for
    status updates, for presence, or for discovery. When used for discovery,
    the gossip protocol works as an alternative to e.g. UDP beaconing.

    The gossip network consists of a set of loosely-coupled nodes that
    exchange tuples. Nodes can be connected across arbitrary transports,
    so the gossip network can have nodes that communicate over inproc,
    over IPC, and/or over TCP, at the same time.

    Each node runs the same stack, which is a server-client hybrid using
    a modified Harmony pattern (from Chapter 8 of the Guide):
    http://zguide.zeromq.org/page:all#True-Peer-Connectivity-Harmony-Pattern

    Each node provides a ROUTER socket that accepts client connections on an
    key defined by the application via a BIND command. The state machine
    for these connections is in zgossip.xml, and the generated code is in
    zgossip_engine.inc.

    Each node additionally creates outbound connections via DEALER sockets
    to a set of servers ("remotes"), and under control of the calling app,
    which sends CONNECT commands for each configured remote.

    The messages between client and server are defined in zgossip_msg.xml.
    We built this stack using the zeromq/zproto toolkit.

    To join the gossip network, a node connects to one or more peers. Each
    peer acts as a forwarder. This loosely-coupled network can scale to
    thousands of nodes. However the gossip protocol is NOT designed to be
    efficient, and should not be used for application data, as the same
    tuples may be sent many times across the network.

    The basic logic of the gossip service is to accept PUBLISH messages
    from its owning application, and to forward these to every remote, and
    every client it talks to. When a node gets a duplicate tuple, it throws
    it away. When a node gets a new tuple, it stores it, and forwards it as
    just described.

    At present there is no way to expire tuples from the network.

    The assumptions in this design are:

    * The data set is slow-changing. Thus, the cost of the gossip protocol
      is irrelevant with respect to other traffic.
@end
*/

#include "czmq_classes.h"

// TODO- project.xml?
#ifdef CZMQ_BUILD_DRAFT_API
//  DRAFT-API: Security
#define CZMQ_ZGOSSIP_ZAP_DOMAIN "global"
#endif


//  ---------------------------------------------------------------------
//  Forward declarations for the two main classes we use here

typedef struct _server_t server_t;
typedef struct _client_t client_t;
typedef struct _tuple_t tuple_t;

//  ---------------------------------------------------------------------
//  This structure defines the context for each running server. Store
//  whatever properties and structures you need for the server.

struct _server_t {
    //  These properties must always be present in the server_t
    //  and are set by the generated engine; do not modify them!
    zsock_t *pipe;              //  Actor pipe back to caller
    zconfig_t *config;          //  Current loaded configuration

    //  Add any properties you need here
    zlistx_t *remotes;          //  Parents, as zsock_t instances
    zhashx_t *tuples;           //  Tuples, indexed by key

    tuple_t *cur_tuple;         //  Holds current tuple to publish
    zgossip_msg_t *message;     //  Message to broadcast

    char *public_key;
    char *secret_key;

#ifdef CZMQ_BUILD_DRAFT_API
    //  DRAFT-API: Security
    char *zap_domain;
    uint32_t heartbeat_ivl;
    uint32_t heartbeat_timeout;
    uint32_t heartbeat_ttl;
#endif
};

//  ---------------------------------------------------------------------
//  This structure defines the state for each client connection. It will
//  be passed to each action in the 'self' argument.

struct _client_t {
    //  These properties must always be present in the client_t
    //  and are set by the generated engine; do not modify them!
    server_t *server;           //  Reference to parent server
    zgossip_msg_t *message;     //  Message in and out
    uint unique_id;             //  Client identifier counter
};


//  ---------------------------------------------------------------------
//  This structure defines one tuple that we track

struct _tuple_t {
    zhashx_t *container;         //  Hash table that holds this item
    char *key;                  //  Tuple key
    char *value;                //  Tuple value
#ifdef CZMQ_BUILD_DRAFT_API
    // DRAFT-API: ttl
    uint32_t ttl;
    uint64_t expires_at;
#endif
};

//  Callback when we remove a tuple from its container

static void
tuple_free (void *argument)
{
    tuple_t *self = (tuple_t *) argument;
    freen (self->key);
    freen (self->value);
    freen (self);
}

//  Handle traffic from remotes
static int
remote_handler (zloop_t *loop, zsock_t *remote, void *argument);

//  ---------------------------------------------------------------------
//  Include the generated server engine

#include "zgossip_engine.inc"

static int
server_ping (zloop_t *loop, int timer_id, void *arg)
{
    server_t *self = (server_t *) arg;

    zsock_t *remote = (zsock_t *) zlistx_first (self->remotes);
    while (remote) {
        zgossip_msg_set_id (message, ZGOSSIP_MSG_PING);
        zgossip_msg_send (message, client);
        zgossip_msg_recv (message, client);
        assert (zgossip_msg_id (message) == ZGOSSIP_MSG_PONG);
        zgossip_msg_destroy (&message);
        remote = (zsock_t *) zlistx_next (self->remotes);
    }

    return 0;
}

static int
server_tuple_cleanup (zloop_t *loop, int timer_id, void *arg)
{
    server_t *self = (server_t *) arg;

    tuple_t *tuple = (tuple_t *) zhashx_first (self->tuples);
    while (tuple) {
        if (tuple->expires_at < zclock_mono()) {
            zsys_debug("purging: %s", tuple->key);
            zhashx_delete(self->tuples, tuple->key);
        }
        else
            zsys_info("nothing to purge...");
        tuple = (tuple_t *) zhashx_next (self->tuples);
    }

    return 0;
}


//  Allocate properties and structures for a new server instance.
//  Return 0 if OK, or -1 if there was an error.

static int
server_initialize (server_t *self)
{
    //  Default timeout for clients is one second; the caller can
    //  override this with a SET message.
    engine_configure (self, "server/timeout", "60000");
    self->message = zgossip_msg_new ();

    self->remotes = zlistx_new ();
    assert (self->remotes);
    zlistx_set_destructor (self->remotes, (czmq_destructor *) zsock_destroy);

    self->tuples = zhashx_new ();
    assert (self->tuples);

#ifdef CZMQ_BUILD_DRAFT_API
    self->zap_domain = strdup(CZMQ_ZGOSSIP_ZAP_DOMAIN);
#endif

    engine_set_monitor (self, 5000, server_tuple_cleanup);
    return 0;
}

//  Free properties and structures for a server instance

static void
server_terminate (server_t *self)
{
    zgossip_msg_destroy (&self->message);
    zlistx_destroy (&self->remotes);
    zhashx_destroy (&self->tuples);
    zstr_free (&self->public_key);
    zstr_free (&self->secret_key);
#ifdef CZMQ_BUILD_DRAFT_API
    //  DRAFT-API: Security
    zstr_free (&self->zap_domain);
#endif
}

//  Connect to a remote server
static void
#ifdef CZMQ_BUILD_DRAFT_API
server_connect (server_t *self, const char *endpoint, const char *public_key)
#else
server_connect (server_t *self, const char *endpoint)
#endif
{
    zsock_t *remote = zsock_new (ZMQ_DEALER);
    assert (remote);          //  No recovery if exhausted

//    if (self->heartbeat_ivl)
//        zsock_set_heartbeat_ivl(remote, self->heartbeat_ivl);
//
//    if (self->heartbbeat_timeout)
//        zsock_set_heartbeat_timeout(remote, self->heartbbeat_timeout);
//
//    if (self->heartbeat_ttl)
//        zsock_set_heartbeat_ttl(remote, self->heartbeat_ttl);

//    zsock_set_heartbeat_ivl(remote, 30000);
//    zsock_set_heartbeat_timeout(remote, 5000);
//    zsock_set_heartbeat_ttl(remote, 45000);

#ifdef CZMQ_BUILD_DRAFT_API
    //  DRAFT-API: Security
    if (public_key){
        zcert_t *cert = zcert_new_from_txt (self->public_key, self->secret_key);
        zcert_apply(cert, remote);
        zsock_set_curve_serverkey (remote, public_key);
#ifndef ZMQ_CURVE
        // legacy ZMQ support
        // inline incase the underlying assert is removed
        bool ZMQ_CURVE = false;
#endif
        assert (zsock_mechanism (remote) == ZMQ_CURVE);
        zcert_destroy(&cert);
    }
#endif
    //  Never block on sending; we use an infinite HWM and buffer as many
    //  messages as needed in outgoing pipes. Note that the maximum number
    //  is the overall tuple set size.
    zsock_set_unbounded (remote);

    if (zsock_connect (remote, "%s", endpoint)) {
        zsys_warning ("bad zgossip endpoint '%s'", endpoint);
        zsock_destroy (&remote);
        return;
    }
    //  Send HELLO and then PUBLISH for each tuple we have
    zgossip_msg_t *gossip = zgossip_msg_new ();
    zgossip_msg_set_id (gossip, ZGOSSIP_MSG_HELLO);
    zgossip_msg_send (gossip, remote);

    tuple_t *tuple = (tuple_t *) zhashx_first (self->tuples);
    while (tuple) {
        zgossip_msg_set_id (gossip, ZGOSSIP_MSG_PUBLISH);
        zgossip_msg_set_key (gossip, tuple->key);
        zgossip_msg_set_value (gossip, tuple->value);
        zgossip_msg_set_ttl (gossip, tuple->ttl);
        zgossip_msg_send (gossip, remote);
        tuple = (tuple_t *) zhashx_next (self->tuples);
    }
    //  Now monitor this remote for incoming messages
    zgossip_msg_destroy (&gossip);
    engine_handle_socket (self, remote, remote_handler);
    zlistx_add_end (self->remotes, remote);

    //  Register with the engine a function that will be called
    //  every second by the engine.
    engine_set_monitor (self, 30000, server_ping);
}


//  Process an incoming tuple on this server.

static void
server_accept (server_t *self, const char *key, const char *value, uint32_t ttl)
{
    tuple_t *tuple = (tuple_t *) zhashx_lookup (self->tuples, key);
    if (tuple && streq (tuple->value, value)){
        tuple->expires_at = zclock_mono() + ttl;
        return;                 //  Duplicate tuple, update expire and do nothing
    }

    //  Create new tuple
    tuple = (tuple_t *) zmalloc (sizeof (tuple_t));
    assert (tuple);
    tuple->container = self->tuples;
    tuple->key = strdup (key);
    tuple->value = strdup (value);

    if (ttl) {
        tuple->ttl = ttl;
        tuple->expires_at = zclock_mono() + ttl;
    }

    //  Store new tuple
    zhashx_update (tuple->container, key, tuple);
    zhashx_freefn (tuple->container, key, tuple_free);

    //  Deliver to calling application
    zstr_sendx (self->pipe, "DELIVER", key, value, NULL);

    //  Hold in server context so we can broadcast to all clients
    self->cur_tuple = tuple;
    engine_broadcast_event (self, NULL, forward_event);

    zsys_info("EXPIRES AT: %d", tuple->expires_at);

    //  Copy new tuple announcement to all remotes
    zgossip_msg_t *gossip = zgossip_msg_new ();
    zgossip_msg_set_id (gossip, ZGOSSIP_MSG_PUBLISH);
    zsock_t *remote = (zsock_t *) zlistx_first (self->remotes);
    while (remote) {
        zgossip_msg_set_key (gossip, tuple->key);
        zgossip_msg_set_value (gossip, tuple->value);
        zgossip_msg_set_ttl (gossip, tuple->ttl);
        zgossip_msg_send (gossip, remote);
        remote = (zsock_t *) zlistx_next (self->remotes);
    }
    zgossip_msg_destroy (&gossip);
}

//  Process server API method, return reply message if any

static zmsg_t *
server_method (server_t *self, const char *method, zmsg_t *msg)
{
    //  Connect to a remote
    zmsg_t *reply = NULL;
    if (streq (method, "CONNECT")) {
        char *endpoint = zmsg_popstr (msg);
        assert (endpoint);
#ifdef CZMQ_BUILD_DRAFT_API
        //  DRAFT-API: Security
        // leaving this in here for now because if/def changes the server_connect
        // function args. it doesn't look like server_connect is used anywhere else
        // but want to leave this in until we're sure this is stable..
        char *public_key = zmsg_popstr (msg);
        server_connect (self, endpoint, public_key);
        zstr_free (&public_key);
#else
        server_connect (self, endpoint);
#endif
        zstr_free (&endpoint);
    }
    else
    if (streq (method, "PUBLISH")) {
        char *key = zmsg_popstr (msg);
        char *value = zmsg_popstr (msg);
        char *ttl_s = zmsg_popstr (msg);
        uint32_t ttl = 120000;

        if (ttl_s)
            ttl = atoi(ttl_s);

        server_accept (self, key, value, ttl);
        zstr_free (&key);
        zstr_free (&value);
    }
    else
    if (streq (method, "STATUS")) {
        //  Return number of tuples we have stored
        reply = zmsg_new ();
        assert (reply);
        zmsg_addstr (reply, "STATUS");
        zmsg_addstrf (reply, "%d", (int) zhashx_size (self->tuples));
    }
#ifdef CZMQ_BUILD_DRAFT_API
<<<<<<< HEAD
    // DRAFT-API: Security
=======
    //  DRAFT-API: Security
>>>>>>> 6ab5d270
    else
    if (streq (method, "SET PUBLICKEY")) {
        char *key = zmsg_popstr (msg);
        self->public_key = strdup (key);
        assert (self->public_key);
        zstr_free (&key);
    }
    else
    if (streq (method, "SET SECRETKEY")) {
        char *key = zmsg_popstr (msg);
        self->secret_key = strdup(key);
        assert (self->secret_key);
        zstr_free (&key);
    }
    else
    if (streq (method, "ZAP DOMAIN")) {
        char *value = zmsg_popstr (msg);
        zstr_free(&self->zap_domain);
        self->zap_domain = strdup(value);
        assert (self->zap_domain);
        zstr_free (&value);
    }

    // DRAFT-API: TTL
    else
    if (streq (method, "SET HEARTBEAT ILV")){
      self->heartbeat_ivl = atoi(zmsg_popstr (msg));
      assert (self->heartbeat_ivl);
    }
    else
    if (streq (method, "SET HEARTBEAT TIMEOUT")){
      self->heartbeat_timeout = atoi(zmsg_popstr (msg));
      assert (self->heartbeat_timeout);
    }
    else
    if (streq (method, "SET HEARTBEAT TTL")){
      self->heartbeat_ivl = atoi(zmsg_popstr (msg));
      assert (self->heartbeat_ttl);
    }
#endif
    else
        zsys_error ("unknown zgossip method '%s'", method);

    return reply;
}

//  Apply new configuration.

static void
server_configuration (server_t *self, zconfig_t *config)
{
    ZPROTO_UNUSED(self);
    ZPROTO_UNUSED(config);
    //  Apply new configuration
}

//  Allocate properties and structures for a new client connection and
//  optionally engine_set_next_event (). Return 0 if OK, or -1 on error.

static int
client_initialize (client_t *self)
{
    //  Construct properties here
    return 0;
}

//  Free properties and structures for a client connection

static void
client_terminate (client_t *self)
{
    //  Destroy properties here
}


//  --------------------------------------------------------------------------
//  get_first_tuple
//

static void
get_first_tuple (client_t *self)
{
    tuple_t *tuple = (tuple_t *) zhashx_first (self->server->tuples);
    if (tuple) {
        zgossip_msg_set_key (self->message, tuple->key);
        zgossip_msg_set_value (self->message, tuple->value);
        if (tuple->ttl)
            zgossip_msg_set_ttl (self->message, tuple->ttl);
        engine_set_next_event (self, ok_event);
    }
    else
        engine_set_next_event (self, finished_event);
}


//  --------------------------------------------------------------------------
//  get_next_tuple
//

static void
get_next_tuple (client_t *self)
{
    tuple_t *tuple = (tuple_t *) zhashx_next (self->server->tuples);
    if (tuple) {
        zgossip_msg_set_key (self->message, tuple->key);
        zgossip_msg_set_value (self->message, tuple->value);
        zgossip_msg_set_ttl (self->message, tuple->ttl);
        engine_set_next_event (self, ok_event);
    }
    else
        engine_set_next_event (self, finished_event);
}


//  --------------------------------------------------------------------------
//  store_tuple_if_new
//

static void
store_tuple_if_new (client_t *self)
{
    server_accept (self->server,
                   zgossip_msg_key (self->message),
                   zgossip_msg_value (self->message),
                   zgossip_msg_ttl (self->message));
}


//  --------------------------------------------------------------------------
//  get_tuple_to_forward
//

static void
get_tuple_to_forward (client_t *self)
{
    //  Hold this in server->cur_tuple so it's available to all
    //  clients; the whole broadcast operation happens in one thread
    //  so there's no risk of confusion here.
    tuple_t *tuple = self->server->cur_tuple;
    zgossip_msg_set_key (self->message, tuple->key);
    zgossip_msg_set_value (self->message, tuple->value);
    zgossip_msg_set_ttl (self->message, tuple->ttl);
}


//  --------------------------------------------------------------------------
//  Handle messages coming from remotes

static int
remote_handler (zloop_t *loop, zsock_t *remote, void *argument)
{
    server_t *self = (server_t *) argument;
    if (zgossip_msg_recv (self->message, remote))
        return -1;          //  Interrupted

    if (zgossip_msg_id (self->message) == ZGOSSIP_MSG_PUBLISH)
        server_accept (self,
                       zgossip_msg_key (self->message),
                       zgossip_msg_value (self->message),
                       zgossip_msg_ttl (self->message));
    else
    if (zgossip_msg_id (self->message) == ZGOSSIP_MSG_INVALID) {
        //  Connection was reset, so send HELLO again
        zgossip_msg_set_id (self->message, ZGOSSIP_MSG_HELLO);
        zgossip_msg_send (self->message, remote);
    }
    else
    if (zgossip_msg_id (self->message) == ZGOSSIP_MSG_PONG)
        assert (true);   //  Do nothing with PONGs

    return 0;
}


//  --------------------------------------------------------------------------
//  Selftest

void
zgossip_test (bool verbose)
{
    printf (" * zgossip: ");
    if (verbose)
        printf ("\n");

    //  @selftest
    //  Test basic client-to-server operation of the protocol
    zactor_t *server = zactor_new (zgossip, "server");
    assert (server);
    if (verbose)
        zstr_send (server, "VERBOSE");
    zstr_sendx (server, "BIND", "inproc://zgossip", NULL);

    zsock_t *client = zsock_new (ZMQ_DEALER);
    assert (client);
    zsock_set_rcvtimeo (client, 2000);
    int rc = zsock_connect (client, "inproc://zgossip");
    assert (rc == 0);

    //  Send HELLO, which gets no message
    zgossip_msg_t *message = zgossip_msg_new ();
    zgossip_msg_set_id (message, ZGOSSIP_MSG_HELLO);
    zgossip_msg_send (message, client);

    //  Send PING, expect PONG back
    zgossip_msg_set_id (message, ZGOSSIP_MSG_PING);
    zgossip_msg_send (message, client);
    zgossip_msg_recv (message, client);
    assert (zgossip_msg_id (message) == ZGOSSIP_MSG_PONG);
    zgossip_msg_destroy (&message);

    zactor_destroy (&server);
    zsock_destroy (&client);

    //  Test peer-to-peer operations
    zactor_t *base = zactor_new (zgossip, "base");
    assert (base);
    if (verbose)
        zstr_send (base, "VERBOSE");
    //  Set a 100msec timeout on clients so we can test expiry
    zstr_sendx (base, "SET", "server/timeout", "100", NULL);
    zstr_sendx (base, "BIND", "inproc://base", NULL);

    zactor_t *alpha = zactor_new (zgossip, "alpha");
    assert (alpha);
    zstr_sendx (alpha, "CONNECT", "inproc://base", NULL);
    zstr_sendx (alpha, "PUBLISH", "inproc://alpha-1", "service1", NULL);
    zstr_sendx (alpha, "PUBLISH", "inproc://alpha-2", "service2", NULL);


    zactor_t *beta = zactor_new (zgossip, "beta");
    assert (beta);
    zstr_sendx (beta, "CONNECT", "inproc://base", NULL);

    zstr_sendx (beta, "PUBLISH", "inproc://beta-1", "service1", NULL);
    zstr_sendx (beta, "PUBLISH", "inproc://beta-2", "service2", NULL);

    //  got nothing
    zclock_sleep (200);

    zstr_send (alpha, "STATUS");
    char *command, *status, *key, *value, *ttl;

    zstr_recvx (alpha, &command, &key, &value, &ttl, NULL);
    assert (streq (command, "DELIVER"));
    assert (streq (key, "inproc://alpha-1"));
    assert (streq (value, "service1"));
    assert (streq (ttl, "3000"));
    zstr_free (&command);
    zstr_free (&key);
    zstr_free (&value);

    zstr_recvx (alpha, &command, &key, &value, NULL);
    assert (streq (command, "DELIVER"));
    assert (streq (key, "inproc://alpha-2"));
    assert (streq (value, "service2"));
    zstr_free (&command);
    zstr_free (&key);
    zstr_free (&value);

    zstr_recvx (alpha, &command, &key, &value, NULL);
    assert (streq (command, "DELIVER"));
    assert (streq (key, "inproc://beta-1"));
    assert (streq (value, "service1"));
    zstr_free (&command);
    zstr_free (&key);
    zstr_free (&value);

    zstr_recvx (alpha, &command, &key, &value, NULL);
    assert (streq (command, "DELIVER"));
    assert (streq (key, "inproc://beta-2"));
    assert (streq (value, "service2"));
    zstr_free (&command);
    zstr_free (&key);
    zstr_free (&value);

    zstr_recvx (alpha, &command, &status, NULL);
    assert (streq (command, "STATUS"));
    assert (atoi (status) == 4);
    zstr_free (&command);
    zstr_free (&status);

    zactor_destroy (&base);
    zactor_destroy (&alpha);
    zactor_destroy (&beta);

#ifdef CZMQ_BUILD_DRAFT_API
    //  DRAFT-API: Security
    // curve
    if (zsys_has_curve()) {
        if (verbose)
            printf("testing CURVE support");
        zclock_sleep (2000);
        zactor_t *auth = zactor_new(zauth, NULL);
        assert (auth);
        if (verbose) {
            zstr_sendx (auth, "VERBOSE", NULL);
            zsock_wait (auth);
        }
        zstr_sendx(auth,"ALLOW","127.0.0.1",NULL);
        zsock_wait(auth);
        zstr_sendx (auth, "CURVE", CURVE_ALLOW_ANY, NULL);
        zsock_wait (auth);

        server = zactor_new (zgossip, "server");
        if (verbose)
            zstr_send (server, "VERBOSE");
        assert (server);

        zcert_t *client1_cert = zcert_new ();
        zcert_t *server_cert = zcert_new ();

        zstr_sendx (server, "SET PUBLICKEY", zcert_public_txt (server_cert), NULL);
        zstr_sendx (server, "SET SECRETKEY", zcert_secret_txt (server_cert), NULL);
        zstr_sendx (server, "ZAP DOMAIN", "TEST", NULL);

        zstr_sendx (server, "BIND", "tcp://127.0.0.1:*", NULL);
        zstr_sendx (server, "PORT", NULL);
        zstr_recvx (server, &command, &value, NULL);
        assert (streq (command, "PORT"));
        int port = atoi (value);
        zstr_free (&command);
        zstr_free (&value);
        char endpoint [32];
        sprintf (endpoint, "tcp://127.0.0.1:%d", port);

        zactor_t *client1 = zactor_new (zgossip, "client");
        if (verbose)
            zstr_send (client1, "VERBOSE");
        assert (client1);

        zstr_sendx (client1, "SET PUBLICKEY", zcert_public_txt (client1_cert), NULL);
        zstr_sendx (client1, "SET SECRETKEY", zcert_secret_txt (client1_cert), NULL);
        zstr_sendx (client1, "ZAP DOMAIN", "TEST", NULL);

        const char *public_txt = zcert_public_txt (server_cert);
        zstr_sendx (client1, "CONNECT", endpoint, public_txt, NULL);
        zstr_sendx (client1, "PUBLISH", "tcp://127.0.0.1:9001", "service1", NULL);

        zclock_sleep (500);

        zstr_send (server, "STATUS");
        zclock_sleep (500);

        zstr_recvx (server, &command, &key, &value, NULL);
        assert (streq (command, "DELIVER"));
        assert (streq (value, "service1"));

        zstr_free (&command);
        zstr_free (&key);
        zstr_free (&value);

        zstr_sendx (client1, "$TERM", NULL);
        zstr_sendx (server, "$TERM", NULL);

        zclock_sleep(500);

        zcert_destroy (&client1_cert);
        zcert_destroy (&server_cert);

        zactor_destroy (&client1);
        zactor_destroy (&server);
        zactor_destroy (&auth);
    }
#endif

#if defined (__WINDOWS__)
    zsys_shutdown();
#endif

    //  @end
    printf ("OK\n");
}<|MERGE_RESOLUTION|>--- conflicted
+++ resolved
@@ -431,11 +431,7 @@
         zmsg_addstrf (reply, "%d", (int) zhashx_size (self->tuples));
     }
 #ifdef CZMQ_BUILD_DRAFT_API
-<<<<<<< HEAD
     // DRAFT-API: Security
-=======
-    //  DRAFT-API: Security
->>>>>>> 6ab5d270
     else
     if (streq (method, "SET PUBLICKEY")) {
         char *key = zmsg_popstr (msg);
